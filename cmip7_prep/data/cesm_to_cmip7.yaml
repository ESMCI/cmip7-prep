--- conflicted
+++ resolved
@@ -96,7 +96,6 @@
     sources:
       - cesm_var: QSOIL
 
-<<<<<<< HEAD
   evspsblveg:
     table: Lmon
     units: kg m-2 s-1
@@ -106,8 +105,6 @@
     sources:
       - cesm_var: QVEGE
 
-=======
->>>>>>> 24098a0e
   hfls:
     table: Amon
     units: "W m-2"
@@ -167,7 +164,6 @@
     sources:
       - cesm_var: TLAI
 
-<<<<<<< HEAD
   mrfso:
     table: Lmon
     units: kg m-2
@@ -205,10 +201,7 @@
     dims: [time, lat, lon]
     sources:
       - cesm_var: SOILWATER_10CM
-        
-=======
-
->>>>>>> 24098a0e
+
   pr:
     table: Amon
     units: kg m-2 s-1
